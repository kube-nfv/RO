#!/usr/bin/env python
# -*- coding: utf-8 -*-

##
# Copyright 2015 Telefonica Investigacion y Desarrollo, S.A.U.
# This file is part of openmano
# All Rights Reserved.
#
# Licensed under the Apache License, Version 2.0 (the "License"); you may
# not use this file except in compliance with the License. You may obtain
# a copy of the License at
#
#         http://www.apache.org/licenses/LICENSE-2.0
#
# Unless required by applicable law or agreed to in writing, software
# distributed under the License is distributed on an "AS IS" BASIS, WITHOUT
# WARRANTIES OR CONDITIONS OF ANY KIND, either express or implied. See the
# License for the specific language governing permissions and limitations
# under the License.
#
# For those usages not covered by the Apache License, Version 2.0 please
# contact with: nfvlabs@tid.es
##

"""
openmano server.
Main program that implements a reference NFVO (Network Functions Virtualisation Orchestrator).
It interfaces with an NFV VIM through its API and offers a northbound interface, based on REST (openmano API),
where NFV services are offered including the creation and deletion of VNF templates, VNF instances,
network service templates and network service instances.

It loads the configuration file and launches the http_server thread that will listen requests using openmano API.
"""

import time
import sys
import getopt
import yaml
from os import environ, path as os_path
from jsonschema import validate as js_v, exceptions as js_e
import logging
import logging.handlers as log_handlers
import socket
from osm_ro import httpserver, nfvo, nfvo_db
from osm_ro.openmano_schemas import config_schema
from osm_ro.db_base import db_base_Exception
from osm_ro.wim.engine import WimEngine
from osm_ro.wim.persistence import WimPersistence
import osm_ro

__author__ = "Alfonso Tierno, Gerardo Garcia, Pablo Montes"
__date__ = "$26-aug-2014 11:09:29$"
<<<<<<< HEAD
__version__ = "0.6.00"
version_date = "Sep 2018"
database_version = 34      # expected database schema version
=======
__version__ = "0.5.84-r594"
version_date = "Nov 2018"
database_version = 33      # expected database schema version
>>>>>>> 7fe82640


global global_config
global logger


class LoadConfigurationException(Exception):
    pass


def load_configuration(configuration_file):
    default_tokens = {'http_port': 9090,
                      'http_host': 'localhost',
                      'http_console_proxy': True,
                      'http_console_host': None,
                      'log_level': 'DEBUG',
                      'log_socket_port': 9022,
                      'auto_push_VNF_to_VIMs': True,
                      'db_host': 'localhost',
                      'db_ovim_host': 'localhost'
    }
    try:
        #Check config file exists
        with open(configuration_file, 'r') as f:
            config_str = f.read()
        #Parse configuration file
        config = yaml.load(config_str)
        #Validate configuration file with the config_schema
        js_v(config, config_schema)

        #Add default values tokens
        for k,v in default_tokens.items():
            if k not in config:
                config[k]=v
        return config

    except yaml.YAMLError as e:
        error_pos = ""
        if hasattr(e, 'problem_mark'):
            mark = e.problem_mark
            error_pos = " at line:{} column:{}".format(mark.line+1, mark.column+1)
        raise LoadConfigurationException("Bad YAML format at configuration file '{file}'{pos}: {message}".format(
            file=configuration_file, pos=error_pos, message=e))
    except js_e.ValidationError as e:
        error_pos = ""
        if e.path:
            error_pos=" at '" + ":".join(map(str, e.path))+"'"
        raise LoadConfigurationException("Invalid field at configuration file '{file}'{pos} {message}".format(
            file=configuration_file, pos=error_pos, message=e))
    except Exception as e:
        raise LoadConfigurationException("Cannot load configuration file '{file}' {message}".format(
            file=configuration_file, message=e))


def console_port_iterator():
    '''this iterator deals with the http_console_ports
    returning the ports one by one
    '''
    index = 0
    while index < len(global_config["http_console_ports"]):
        port = global_config["http_console_ports"][index]
        #print("ports -> ", port)
        if type(port) is int:
            yield port
        else: #this is dictionary with from to keys
            port2 = port["from"]
            #print("ports -> ", port, port2)
            while port2 <= port["to"]:
                #print("ports -> ", port, port2)
                yield port2
                port2 += 1
        index += 1


def usage():
    print("Usage: ", sys.argv[0], "[options]")
    print("      -v|--version: prints current version")
    print("      -c|--config [configuration_file]: loads the configuration file (default: openmanod.cfg)")
    print("      -h|--help: shows this help")
    print("      -p|--port [port_number]: changes port number and overrides the port number in the configuration file (default: 9090)")
    print("      -P|--adminport [port_number]: changes admin port number and overrides the port number in the configuration file (default: 9095)")
    # print( "      -V|--vnf-repository: changes the path of the vnf-repository and overrides the path in the configuration file")
    print("      --log-socket-host HOST: send logs to this host")
    print("      --log-socket-port PORT: send logs using this port (default: 9022)")
    print("      --log-file FILE: send logs to this file")
    print("      --create-tenant NAME: Try to creates this tenant name before starting, ignoring any errors as e.g. conflict")
    return


def set_logging_file(log_file):
    try:
        file_handler = logging.handlers.RotatingFileHandler(log_file, maxBytes=100e6, backupCount=9, delay=0)
        file_handler.setFormatter(log_formatter_simple)
        logger.addHandler(file_handler)
        # logger.debug("moving logs to '%s'", global_config["log_file"])
        # remove initial stream handler
        logging.root.removeHandler(logging.root.handlers[0])
        print ("logging on '{}'".format(log_file))
    except IOError as e:
        raise LoadConfigurationException(
            "Cannot open logging file '{}': {}. Check folder exist and permissions".format(log_file, e))


if __name__=="__main__":
    # env2config contains envioron variable names and the correspondence with configuration file openmanod.cfg keys.
    # If this environ is defined, this value is taken instead of the one at at configuration file
    env2config = {
        'RO_DB_HOST': 'db_host',
        'RO_DB_NAME': 'db_name',
        'RO_DB_USER': 'db_user',
        'RO_DB_PASSWORD': 'db_passwd',
        # 'RO_DB_PORT': 'db_port',
        'RO_DB_OVIM_HOST': 'db_ovim_host',
        'RO_DB_OVIM_NAME': 'db_ovim_name',
        'RO_DB_OVIM_USER': 'db_ovim_user',
        'RO_DB_OVIM_PASSWORD': 'db_ovim_passwd',
        # 'RO_DB_OVIM_PORT': 'db_ovim_port',
        'RO_LOG_LEVEL': 'log_level',
        'RO_LOG_FILE': 'log_file',
    }
    # Configure logging step 1
    hostname = socket.gethostname()
    # streamformat = "%(levelname)s (%(module)s:%(lineno)d) %(message)s"
    # "%(asctime)s %(name)s %(levelname)s %(filename)s:%(lineno)d %(funcName)s %(process)d: %(message)s"
    log_formatter_complete = logging.Formatter('%(asctime)s.%(msecs)03d00Z[{host}@openmanod] %(filename)s:%(lineno)s '
                                               'severity:%(levelname)s logger:%(name)s log:%(message)s'.format(
                                                    host=hostname),
                                               datefmt='%Y-%m-%dT%H:%M:%S')
    log_format_simple =  "%(asctime)s %(levelname)s  %(name)s %(thread)d %(filename)s:%(lineno)s %(message)s"
    log_formatter_simple = logging.Formatter(log_format_simple, datefmt='%Y-%m-%dT%H:%M:%S')
    logging.basicConfig(format=log_format_simple, level= logging.DEBUG)
    logger = logging.getLogger('openmano')
    logger.setLevel(logging.DEBUG)
    socket_handler = None
    # Read parameters and configuration file
    httpthread = None
    try:
        # load parameters and configuration
        opts, args = getopt.getopt(sys.argv[1:], "hvc:V:p:P:",
                                   ["config=", "help", "version", "port=", "vnf-repository=", "adminport=",
                                    "log-socket-host=", "log-socket-port=", "log-file=", "create-tenant="])
        port=None
        port_admin = None
        config_file = 'osm_ro/openmanod.cfg'
        vnf_repository = None
        log_file = None
        log_socket_host = None
        log_socket_port = None
        create_tenant = None

        for o, a in opts:
            if o in ("-v", "--version"):
                print ("openmanod version " + __version__ + ' ' + version_date)
                print ("(c) Copyright Telefonica")
                sys.exit()
            elif o in ("-h", "--help"):
                usage()
                sys.exit()
            elif o in ("-V", "--vnf-repository"):
                vnf_repository = a
            elif o in ("-c", "--config"):
                config_file = a
            elif o in ("-p", "--port"):
                port = a
            elif o in ("-P", "--adminport"):
                port_admin = a
            elif o == "--log-socket-port":
                log_socket_port = a
            elif o == "--log-socket-host":
                log_socket_host = a
            elif o == "--log-file":
                log_file = a
            elif o == "--create-tenant":
                create_tenant = a
            else:
                assert False, "Unhandled option"
        if log_file:
            set_logging_file(log_file)
        global_config = load_configuration(config_file)
        global_config["version"] = __version__
        global_config["version_date"] = version_date
        #print global_config
        # Override parameters obtained by command line on ENV
        if port:
            global_config['http_port'] = port
        if port_admin:
            global_config['http_admin_port'] = port_admin
        if log_socket_host:
            global_config['log_socket_host'] = log_socket_host
        if log_socket_port:
            global_config['log_socket_port'] = log_socket_port

        # override with ENV
        for env_k, env_v in environ.items():
            try:
                if not env_k.startswith("RO_") or env_k not in env2config or not env_v:
                    continue
                global_config[env2config[env_k]] = env_v
                if env_k.endswith("PORT"):    # convert to int, skip if not possible
                    global_config[env2config[env_k]] = int(env_v)
            except Exception as e:
                logger.warn("skipping environ '{}={}' because exception '{}'".format(env_k, env_v, e))

#         if vnf_repository is not None:
#             global_config['vnf_repository'] = vnf_repository
#         else:
#             if not 'vnf_repository' in global_config:
#                 logger.error( os.getcwd() )
#                 global_config['vnf_repository'] = os.getcwd()+'/vnfrepo'
#         #print global_config
#         if not os.path.exists(global_config['vnf_repository']):
#             logger.error( "Creating folder vnf_repository folder: '%s'.", global_config['vnf_repository'])
#             try:
#                 os.makedirs(global_config['vnf_repository'])
#             except Exception as e:
#                 logger.error( "Error '%s'. Ensure the path 'vnf_repository' is properly set at %s",e.args[1], config_file)
#                 exit(-1)

        global_config["console_port_iterator"] = console_port_iterator
        global_config["console_thread"]={}
        global_config["console_ports"]={}
        if not global_config["http_console_host"]:
            global_config["http_console_host"] = global_config["http_host"]
            if global_config["http_host"]=="0.0.0.0":
                global_config["http_console_host"] = socket.gethostname()

        # Configure logging STEP 2
        if "log_host" in global_config:
            socket_handler= log_handlers.SocketHandler(global_config["log_socket_host"], global_config["log_socket_port"])
            socket_handler.setFormatter(log_formatter_complete)
            if global_config.get("log_socket_level") and global_config["log_socket_level"] != global_config["log_level"]:
                socket_handler.setLevel(global_config["log_socket_level"])
            logger.addHandler(socket_handler)

        # logger.addHandler(log_handlers.SysLogHandler())
        if log_file:
            global_config['log_file'] = log_file
        elif global_config.get('log_file'):
            set_logging_file(global_config['log_file'])

        # logging.basicConfig(level = getattr(logging, global_config.get('log_level',"debug")))
        logger.setLevel(getattr(logging, global_config['log_level']))
        logger.critical("Starting openmano server version: '%s %s' command: '%s'",
                         __version__, version_date, " ".join(sys.argv))

        for log_module in ("nfvo", "http", "vim", "wim", "db", "console", "ovim"):
            log_level_module = "log_level_" + log_module
            log_file_module = "log_file_" + log_module
            logger_module = logging.getLogger('openmano.' + log_module)
            if log_level_module in global_config:
                logger_module.setLevel(global_config[log_level_module])
            if log_file_module in global_config:
                try:
                    file_handler = logging.handlers.RotatingFileHandler(global_config[log_file_module],
                                                                        maxBytes=100e6, backupCount=9, delay=0)
                    file_handler.setFormatter(log_formatter_simple)
                    logger_module.addHandler(file_handler)
                except IOError as e:
                    raise LoadConfigurationException(
                        "Cannot open logging file '{}': {}. Check folder exist and permissions".format(
                            global_config[log_file_module], str(e)) )
            global_config["logger_"+log_module] = logger_module
        #httpserver.logger = global_config["logger_http"]
        #nfvo.logger = global_config["logger_nfvo"]

        # Initialize DB connection
        mydb = nfvo_db.nfvo_db();
        mydb.connect(global_config['db_host'], global_config['db_user'], global_config['db_passwd'], global_config['db_name'])
        db_path = osm_ro.__path__[0] + "/database_utils"
        if not os_path.exists(db_path + "/migrate_mano_db.sh"):
            db_path = osm_ro.__path__[0] + "/../database_utils"
        try:
            r = mydb.get_db_version()
            if r[0] != database_version:
                logger.critical("DATABASE wrong version '{current}'. Try to upgrade/downgrade to version '{target}'"
                                " with '{db_path}/migrate_mano_db.sh {target}'".format(
                                current=r[0], target=database_version,  db_path=db_path))
                exit(-1)
        except db_base_Exception as e:
            logger.critical("DATABASE is not valid. If you think it is corrupted, you can init it with"
                            " '{db_path}/init_mano_db.sh' script".format(db_path=db_path))
            exit(-1)

        nfvo.global_config=global_config
        if create_tenant:
            try:
                nfvo.new_tenant(mydb, {"name": create_tenant})
            except Exception as e:
                if isinstance(e, nfvo.NfvoException) and e.http_code == 409:
                    pass  # if tenant exist (NfvoException error 409), ignore
                else:     # otherwise print and error and continue
                    logger.error("Cannot create tenant '{}': {}".format(create_tenant, e))

        # WIM module
        wim_persistence = WimPersistence(mydb)
        wim_engine = WimEngine(wim_persistence)
        # ---
        nfvo.start_service(mydb, wim_persistence, wim_engine)

        httpthread = httpserver.httpserver(
            mydb, False,
            global_config['http_host'], global_config['http_port'],
            wim_persistence, wim_engine
        )

        httpthread.start()
        if 'http_admin_port' in global_config:
            httpthreadadmin = httpserver.httpserver(mydb, True, global_config['http_host'], global_config['http_admin_port'])
            httpthreadadmin.start()
        time.sleep(1)
        logger.info('Waiting for http clients')
        print('Waiting for http clients')
        print('openmanod ready')
        print('====================')
        time.sleep(20)
        sys.stdout.flush()

        #TODO: Interactive console must be implemented here instead of join or sleep

        #httpthread.join()
        #if 'http_admin_port' in global_config:
        #    httpthreadadmin.join()
        while True:
            time.sleep(86400)

    except KeyboardInterrupt as e:
        logger.info(str(e))
    except SystemExit:
        pass
    except getopt.GetoptError as e:
        logger.critical(str(e)) # will print something like "option -a not recognized"
        #usage()
        exit(-1)
    except LoadConfigurationException as e:
        logger.critical(str(e))
        exit(-1)
    except db_base_Exception as e:
        logger.critical(str(e))
        exit(-1)
    except nfvo.NfvoException as e:
        logger.critical(str(e), exc_info=True)
        exit(-1)
    nfvo.stop_service()
    if httpthread:
        httpthread.join(1)
<|MERGE_RESOLUTION|>--- conflicted
+++ resolved
@@ -50,16 +50,9 @@
 
 __author__ = "Alfonso Tierno, Gerardo Garcia, Pablo Montes"
 __date__ = "$26-aug-2014 11:09:29$"
-<<<<<<< HEAD
 __version__ = "0.6.00"
-version_date = "Sep 2018"
+version_date = "Nov 2018"
 database_version = 34      # expected database schema version
-=======
-__version__ = "0.5.84-r594"
-version_date = "Nov 2018"
-database_version = 33      # expected database schema version
->>>>>>> 7fe82640
-
 
 global global_config
 global logger
