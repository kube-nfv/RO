--- conflicted
+++ resolved
@@ -485,8 +485,6 @@
         else:
             logger.info("Failed to delete network id {}".format(self.__class__.network_id))
 
-<<<<<<< HEAD
-=======
     def test_050_refresh_nets_status(self):
         self.__class__.test_text = "{}.{}. TEST {}".format(test_config["test_number"],
                                                             self.__class__.test_index,
@@ -521,7 +519,6 @@
         net_dict = test_config["vim_conn"].refresh_nets_status([unknown_net_id])
         self.assertEqual(net_dict, {})
 
->>>>>>> 114050eb
 class test_vimconn_get_network_list(test_base):
     # test_index = 1
     network_name = None
