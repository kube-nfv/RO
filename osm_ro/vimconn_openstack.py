# -*- coding: utf-8 -*-

##
# Copyright 2015 Telefónica Investigación y Desarrollo, S.A.U.
# This file is part of openmano
# All Rights Reserved.
#
# Licensed under the Apache License, Version 2.0 (the "License"); you may
# not use this file except in compliance with the License. You may obtain
# a copy of the License at
#
#         http://www.apache.org/licenses/LICENSE-2.0
#
# Unless required by applicable law or agreed to in writing, software
# distributed under the License is distributed on an "AS IS" BASIS, WITHOUT
# WARRANTIES OR CONDITIONS OF ANY KIND, either express or implied. See the
# License for the specific language governing permissions and limitations
# under the License.
#
# For those usages not covered by the Apache License, Version 2.0 please
# contact with: nfvlabs@tid.es
##

'''
osconnector implements all the methods to interact with openstack using the python-client.
'''
__author__="Alfonso Tierno, Gerardo Garcia, Pablo Montes, xFlow Research"
__date__ ="$22-jun-2014 11:19:29$"

import vimconn
import json
import yaml
import logging
import netaddr
import time
import yaml
import random

from novaclient import client as nClient, exceptions as nvExceptions
from keystoneauth1.identity import v2, v3
from keystoneauth1 import session
import keystoneclient.exceptions as ksExceptions
import keystoneclient.v3.client as ksClient_v3
import keystoneclient.v2_0.client as ksClient_v2
from glanceclient import client as glClient
import glanceclient.client as gl1Client
import glanceclient.exc as gl1Exceptions
from  cinderclient import client as cClient
from httplib import HTTPException
from neutronclient.neutron import client as neClient
from neutronclient.common import exceptions as neExceptions
from requests.exceptions import ConnectionError

'''contain the openstack virtual machine status to openmano status'''
vmStatus2manoFormat={'ACTIVE':'ACTIVE',
                     'PAUSED':'PAUSED',
                     'SUSPENDED': 'SUSPENDED',
                     'SHUTOFF':'INACTIVE',
                     'BUILD':'BUILD',
                     'ERROR':'ERROR','DELETED':'DELETED'
                     }
netStatus2manoFormat={'ACTIVE':'ACTIVE','PAUSED':'PAUSED','INACTIVE':'INACTIVE','BUILD':'BUILD','ERROR':'ERROR','DELETED':'DELETED'
                     }

#global var to have a timeout creating and deleting volumes
volume_timeout = 60
server_timeout = 60

class vimconnector(vimconn.vimconnector):
    def __init__(self, uuid, name, tenant_id, tenant_name, url, url_admin=None, user=None, passwd=None,
                 log_level=None, config={}, persistent_info={}):
        '''using common constructor parameters. In this case
        'url' is the keystone authorization url,
        'url_admin' is not use
        '''
        api_version = config.get('APIversion')
        if api_version and api_version not in ('v3.3', 'v2.0', '2', '3'):
            raise vimconn.vimconnException("Invalid value '{}' for config:APIversion. "
                                           "Allowed values are 'v3.3', 'v2.0', '2' or '3'".format(api_version))
        vimconn.vimconnector.__init__(self, uuid, name, tenant_id, tenant_name, url, url_admin, user, passwd, log_level,
                                      config)

        self.insecure = self.config.get("insecure", False)
        if not url:
            raise TypeError, 'url param can not be NoneType'
        self.persistent_info = persistent_info
        self.session = persistent_info.get('session', {'reload_client': True})
        self.nova = self.session.get('nova')
        self.neutron = self.session.get('neutron')
        self.cinder = self.session.get('cinder')
        self.glance = self.session.get('glance')
        self.keystone = self.session.get('keystone')
        self.api_version3 = self.session.get('api_version3')

        self.logger = logging.getLogger('openmano.vim.openstack')
        if log_level:
            self.logger.setLevel( getattr(logging, log_level) )

    def __getitem__(self, index):
        """Get individuals parameters.
        Throw KeyError"""
        if index == 'project_domain_id':
            return self.config.get("project_domain_id")
        elif index == 'user_domain_id':
            return self.config.get("user_domain_id")
        else:
            return vimconn.vimconnector.__getitem__(self, index)

    def __setitem__(self, index, value):
        """Set individuals parameters and it is marked as dirty so to force connection reload.
        Throw KeyError"""
        if index == 'project_domain_id':
            self.config["project_domain_id"] = value
        elif index == 'user_domain_id':
                self.config["user_domain_id"] = value
        else:
            vimconn.vimconnector.__setitem__(self, index, value)
        self.session['reload_client'] = True

    def _reload_connection(self):
        '''Called before any operation, it check if credentials has changed
        Throw keystoneclient.apiclient.exceptions.AuthorizationFailure
        '''
        #TODO control the timing and possible token timeout, but it seams that python client does this task for us :-) 
        if self.session['reload_client']:
            if self.config.get('APIversion'):
                self.api_version3 = self.config['APIversion'] == 'v3.3' or self.config['APIversion'] == '3'
            else:  # get from ending auth_url that end with v3 or with v2.0
                self.api_version3 =  self.url.split("/")[-1] == "v3"
            self.session['api_version3'] = self.api_version3
            if self.api_version3:
                auth = v3.Password(auth_url=self.url,
                                   username=self.user,
                                   password=self.passwd,
                                   project_name=self.tenant_name,
                                   project_id=self.tenant_id,
                                   project_domain_id=self.config.get('project_domain_id', 'default'),
                                   user_domain_id=self.config.get('user_domain_id', 'default'))
            else:
                auth = v2.Password(auth_url=self.url,
                                   username=self.user,
                                   password=self.passwd,
                                   tenant_name=self.tenant_name,
                                   tenant_id=self.tenant_id)
            sess = session.Session(auth=auth, verify=not self.insecure)
            if self.api_version3:
                self.keystone = ksClient_v3.Client(session=sess)
            else:
                self.keystone = ksClient_v2.Client(session=sess)
            self.session['keystone'] = self.keystone
            self.nova = self.session['nova'] = nClient.Client("2.1", session=sess)
            self.neutron = self.session['neutron'] = neClient.Client('2.0', session=sess)
            self.cinder = self.session['cinder'] = cClient.Client(2, session=sess)
            self.glance = self.session['glance'] = glClient.Client(2, session=sess)
            self.session['reload_client'] = False
            self.persistent_info['session'] = self.session

    def __net_os2mano(self, net_list_dict):
        '''Transform the net openstack format to mano format
        net_list_dict can be a list of dict or a single dict'''
        if type(net_list_dict) is dict:
            net_list_=(net_list_dict,)
        elif type(net_list_dict) is list:
            net_list_=net_list_dict
        else:
            raise TypeError("param net_list_dict must be a list or a dictionary")
        for net in net_list_:
            if net.get('provider:network_type') == "vlan":
                net['type']='data'
            else:
                net['type']='bridge'

    def _format_exception(self, exception):
        '''Transform a keystone, nova, neutron  exception into a vimconn exception'''
        if isinstance(exception, (HTTPException, gl1Exceptions.HTTPException, gl1Exceptions.CommunicationError,
                                  ConnectionError, ksExceptions.ConnectionError, neExceptions.ConnectionFailed
                                  )):
            raise vimconn.vimconnConnectionException(type(exception).__name__ + ": " + str(exception))            
        elif isinstance(exception, (nvExceptions.ClientException, ksExceptions.ClientException, 
                                    neExceptions.NeutronException, nvExceptions.BadRequest)):
            raise vimconn.vimconnUnexpectedResponse(type(exception).__name__ + ": " + str(exception))
        elif isinstance(exception, (neExceptions.NetworkNotFoundClient, nvExceptions.NotFound)):
            raise vimconn.vimconnNotFoundException(type(exception).__name__ + ": " + str(exception))
        elif isinstance(exception, nvExceptions.Conflict):
            raise vimconn.vimconnConflictException(type(exception).__name__ + ": " + str(exception))
<<<<<<< HEAD
        else:  # ()
=======
        elif isinstance(exception, vimconn.vimconnException):
            raise
        else:  # ()
            self.logger.error("General Exception " + str(exception), exc_info=True)
>>>>>>> 114050eb
            raise vimconn.vimconnConnectionException(type(exception).__name__ + ": " + str(exception))

    def get_tenant_list(self, filter_dict={}):
        '''Obtain tenants of VIM
        filter_dict can contain the following keys:
            name: filter by tenant name
            id: filter by tenant uuid/id
            <other VIM specific>
        Returns the tenant list of dictionaries: [{'name':'<name>, 'id':'<id>, ...}, ...]
        '''
        self.logger.debug("Getting tenants from VIM filter: '%s'", str(filter_dict))
        try:
            self._reload_connection()
            if self.api_version3:
                project_class_list = self.keystone.projects.list(name=filter_dict.get("name"))
            else:
                project_class_list = self.keystone.tenants.findall(**filter_dict)
            project_list=[]
            for project in project_class_list:
                if filter_dict.get('id') and filter_dict["id"] != project.id:
                    continue
                project_list.append(project.to_dict())
            return project_list
        except (ksExceptions.ConnectionError, ksExceptions.ClientException, ConnectionError) as e:
            self._format_exception(e)

    def new_tenant(self, tenant_name, tenant_description):
        '''Adds a new tenant to openstack VIM. Returns the tenant identifier'''
        self.logger.debug("Adding a new tenant name: %s", tenant_name)
        try:
            self._reload_connection()
            if self.api_version3:
                project = self.keystone.projects.create(tenant_name, self.config.get("project_domain_id", "default"),
                                                        description=tenant_description, is_domain=False)
            else:
                project = self.keystone.tenants.create(tenant_name, tenant_description)
            return project.id
        except (ksExceptions.ConnectionError, ksExceptions.ClientException, ConnectionError)  as e:
            self._format_exception(e)

    def delete_tenant(self, tenant_id):
        '''Delete a tenant from openstack VIM. Returns the old tenant identifier'''
        self.logger.debug("Deleting tenant %s from VIM", tenant_id)
        try:
            self._reload_connection()
            if self.api_version3:
                self.keystone.projects.delete(tenant_id)
            else:
                self.keystone.tenants.delete(tenant_id)
            return tenant_id
        except (ksExceptions.ConnectionError, ksExceptions.ClientException, ConnectionError)  as e:
            self._format_exception(e)

    def new_network(self,net_name, net_type, ip_profile=None, shared=False, vlan=None):
        '''Adds a tenant network to VIM. Returns the network identifier'''
        self.logger.debug("Adding a new network to VIM name '%s', type '%s'", net_name, net_type)
        #self.logger.debug(">>>>>>>>>>>>>>>>>> IP profile %s", str(ip_profile))
        try:
            new_net = None
            self._reload_connection()
            network_dict = {'name': net_name, 'admin_state_up': True}
            if net_type=="data" or net_type=="ptp":
                if self.config.get('dataplane_physical_net') == None:
                    raise vimconn.vimconnConflictException("You must provide a 'dataplane_physical_net' at config value before creating sriov network")
                network_dict["provider:physical_network"] = self.config['dataplane_physical_net'] #"physnet_sriov" #TODO physical
                network_dict["provider:network_type"]     = "vlan"
                if vlan!=None:
                    network_dict["provider:network_type"] = vlan
            network_dict["shared"]=shared
            new_net=self.neutron.create_network({'network':network_dict})
            #print new_net
            #create subnetwork, even if there is no profile
            if not ip_profile:
                ip_profile = {}
            if 'subnet_address' not in ip_profile:
                #Fake subnet is required
                subnet_rand = random.randint(0, 255)
                ip_profile['subnet_address'] = "192.168.{}.0/24".format(subnet_rand)
            if 'ip_version' not in ip_profile: 
                ip_profile['ip_version'] = "IPv4"
            subnet = {"name":net_name+"-subnet",
                    "network_id": new_net["network"]["id"],
                    "ip_version": 4 if ip_profile['ip_version']=="IPv4" else 6,
                    "cidr": ip_profile['subnet_address']
                    }
            # Gateway should be set to None if not needed. Otherwise openstack assigns one by default
            subnet['gateway_ip'] = ip_profile.get('gateway_address')
            if ip_profile.get('dns_address'):
                subnet['dns_nameservers'] = ip_profile['dns_address'].split(";")
            if 'dhcp_enabled' in ip_profile:
                subnet['enable_dhcp'] = False if ip_profile['dhcp_enabled']=="false" else True
            if 'dhcp_start_address' in ip_profile:
                subnet['allocation_pools'] = []
                subnet['allocation_pools'].append(dict())
                subnet['allocation_pools'][0]['start'] = ip_profile['dhcp_start_address']
            if 'dhcp_count' in ip_profile:
                #parts = ip_profile['dhcp_start_address'].split('.')
                #ip_int = (int(parts[0]) << 24) + (int(parts[1]) << 16) + (int(parts[2]) << 8) + int(parts[3])
                ip_int = int(netaddr.IPAddress(ip_profile['dhcp_start_address']))
                ip_int += ip_profile['dhcp_count'] - 1
                ip_str = str(netaddr.IPAddress(ip_int))
                subnet['allocation_pools'][0]['end'] = ip_str
            #self.logger.debug(">>>>>>>>>>>>>>>>>> Subnet: %s", str(subnet))
            self.neutron.create_subnet({"subnet": subnet} )
            return new_net["network"]["id"]
        except (neExceptions.ConnectionFailed, ksExceptions.ClientException, neExceptions.NeutronException, ConnectionError) as e:
            if new_net:
                self.neutron.delete_network(new_net['network']['id'])
            self._format_exception(e)

    def get_network_list(self, filter_dict={}):
        '''Obtain tenant networks of VIM
        Filter_dict can be:
            name: network name
            id: network uuid
            shared: boolean
            tenant_id: tenant
            admin_state_up: boolean
            status: 'ACTIVE'
        Returns the network list of dictionaries
        '''
        self.logger.debug("Getting network from VIM filter: '%s'", str(filter_dict))
        try:
            self._reload_connection()
            if self.api_version3 and "tenant_id" in filter_dict:
                filter_dict['project_id'] = filter_dict.pop('tenant_id') #TODO check
            net_dict=self.neutron.list_networks(**filter_dict)
            net_list=net_dict["networks"]
            self.__net_os2mano(net_list)
            return net_list
        except (neExceptions.ConnectionFailed, ksExceptions.ClientException, neExceptions.NeutronException, ConnectionError) as e:
            self._format_exception(e)

    def get_network(self, net_id):
        '''Obtain details of network from VIM
        Returns the network information from a network id'''
        self.logger.debug(" Getting tenant network %s from VIM", net_id)
        filter_dict={"id": net_id}
        net_list = self.get_network_list(filter_dict)
        if len(net_list)==0:
            raise vimconn.vimconnNotFoundException("Network '{}' not found".format(net_id))
        elif len(net_list)>1:
            raise vimconn.vimconnConflictException("Found more than one network with this criteria")
        net = net_list[0]
        subnets=[]
        for subnet_id in net.get("subnets", () ):
            try:
                subnet = self.neutron.show_subnet(subnet_id)
            except Exception as e:
                self.logger.error("osconnector.get_network(): Error getting subnet %s %s" % (net_id, str(e)))
                subnet = {"id": subnet_id, "fault": str(e)}
            subnets.append(subnet)
        net["subnets"] = subnets
        net["encapsulation"] = net.get('provider:network_type')
        net["segmentation_id"] = net.get('provider:segmentation_id')
        return net

    def delete_network(self, net_id):
        '''Deletes a tenant network from VIM. Returns the old network identifier'''
        self.logger.debug("Deleting network '%s' from VIM", net_id)
        try:
            self._reload_connection()
            #delete VM ports attached to this networks before the network
            ports = self.neutron.list_ports(network_id=net_id)
            for p in ports['ports']:
                try:
                    self.neutron.delete_port(p["id"])
                except Exception as e:
                    self.logger.error("Error deleting port %s: %s", p["id"], str(e))
            self.neutron.delete_network(net_id)
            return net_id
        except (neExceptions.ConnectionFailed, neExceptions.NetworkNotFoundClient, neExceptions.NeutronException,
                ksExceptions.ClientException, neExceptions.NeutronException, ConnectionError) as e:
            self._format_exception(e)

    def refresh_nets_status(self, net_list):
        '''Get the status of the networks
           Params: the list of network identifiers
           Returns a dictionary with:
                net_id:         #VIM id of this network
                    status:     #Mandatory. Text with one of:
                                #  DELETED (not found at vim)
                                #  VIM_ERROR (Cannot connect to VIM, VIM response error, ...) 
                                #  OTHER (Vim reported other status not understood)
                                #  ERROR (VIM indicates an ERROR status)
                                #  ACTIVE, INACTIVE, DOWN (admin down), 
                                #  BUILD (on building process)
                                #
                    error_msg:  #Text with VIM error message, if any. Or the VIM connection ERROR 
                    vim_info:   #Text with plain information obtained from vim (yaml.safe_dump)

        '''        
        net_dict={}
        for net_id in net_list:
            net = {}
            try:
                net_vim = self.get_network(net_id)
                if net_vim['status'] in netStatus2manoFormat:
                    net["status"] = netStatus2manoFormat[ net_vim['status'] ]
                else:
                    net["status"] = "OTHER"
                    net["error_msg"] = "VIM status reported " + net_vim['status']
                    
                if net['status'] == "ACTIVE" and not net_vim['admin_state_up']:
                    net['status'] = 'DOWN'
                try:
                    net['vim_info'] = yaml.safe_dump(net_vim, default_flow_style=True, width=256)
                except yaml.representer.RepresenterError:
                    net['vim_info'] = str(net_vim)
                if net_vim.get('fault'):  #TODO
                    net['error_msg'] = str(net_vim['fault'])
            except vimconn.vimconnNotFoundException as e:
                self.logger.error("Exception getting net status: %s", str(e))
                net['status'] = "DELETED"
                net['error_msg'] = str(e)
            except vimconn.vimconnException as e:
                self.logger.error("Exception getting net status: %s", str(e))
                net['status'] = "VIM_ERROR"
                net['error_msg'] = str(e)
            net_dict[net_id] = net
        return net_dict

    def get_flavor(self, flavor_id):
        '''Obtain flavor details from the  VIM. Returns the flavor dict details'''
        self.logger.debug("Getting flavor '%s'", flavor_id)
        try:
            self._reload_connection()
            flavor = self.nova.flavors.find(id=flavor_id)
            #TODO parse input and translate to VIM format (openmano_schemas.new_vminstance_response_schema)
            return flavor.to_dict()
        except (nvExceptions.NotFound, nvExceptions.ClientException, ksExceptions.ClientException, ConnectionError) as e:
            self._format_exception(e)

    def get_flavor_id_from_data(self, flavor_dict):
        """Obtain flavor id that match the flavor description
           Returns the flavor_id or raises a vimconnNotFoundException
           flavor_dict: contains the required ram, vcpus, disk
           If 'use_existing_flavors' is set to True at config, the closer flavor that provides same or more ram, vcpus
                and disk is returned. Otherwise a flavor with exactly same ram, vcpus and disk is returned or a
                vimconnNotFoundException is raised
        """
        exact_match = False if self.config.get('use_existing_flavors') else True
        try:
            self._reload_connection()
            flavor_candidate_id = None
            flavor_candidate_data = (10000, 10000, 10000)
            flavor_target = (flavor_dict["ram"], flavor_dict["vcpus"], flavor_dict["disk"])
            # numa=None
            numas = flavor_dict.get("extended", {}).get("numas")
            if numas:
                #TODO
                raise vimconn.vimconnNotFoundException("Flavor with EPA still not implemted")
                # if len(numas) > 1:
                #     raise vimconn.vimconnNotFoundException("Cannot find any flavor with more than one numa")
                # numa=numas[0]
                # numas = extended.get("numas")
            for flavor in self.nova.flavors.list():
                epa = flavor.get_keys()
                if epa:
                    continue
                    # TODO
                flavor_data = (flavor.ram, flavor.vcpus, flavor.disk)
                if flavor_data == flavor_target:
                    return flavor.id
                elif not exact_match and flavor_target < flavor_data < flavor_candidate_data:
                    flavor_candidate_id = flavor.id
                    flavor_candidate_data = flavor_data
            if not exact_match and flavor_candidate_id:
                return flavor_candidate_id
            raise vimconn.vimconnNotFoundException("Cannot find any flavor matching '{}'".format(str(flavor_dict)))
        except (nvExceptions.NotFound, nvExceptions.ClientException, ksExceptions.ClientException, ConnectionError) as e:
            self._format_exception(e)


    def new_flavor(self, flavor_data, change_name_if_used=True):
        '''Adds a tenant flavor to openstack VIM
        if change_name_if_used is True, it will change name in case of conflict, because it is not supported name repetition
        Returns the flavor identifier
        '''
        self.logger.debug("Adding flavor '%s'", str(flavor_data))
        retry=0
        max_retries=3
        name_suffix = 0
        name=flavor_data['name']
        while retry<max_retries:
            retry+=1
            try:
                self._reload_connection()
                if change_name_if_used:
                    #get used names
                    fl_names=[]
                    fl=self.nova.flavors.list()
                    for f in fl:
                        fl_names.append(f.name)
                    while name in fl_names:
                        name_suffix += 1
                        name = flavor_data['name']+"-" + str(name_suffix)
                        
                ram = flavor_data.get('ram',64)
                vcpus = flavor_data.get('vcpus',1)
                numa_properties=None

                extended = flavor_data.get("extended")
                if extended:
                    numas=extended.get("numas")
                    if numas:
                        numa_nodes = len(numas)
                        if numa_nodes > 1:
                            return -1, "Can not add flavor with more than one numa"
                        numa_properties = {"hw:numa_nodes":str(numa_nodes)}
                        numa_properties["hw:mem_page_size"] = "large"
                        numa_properties["hw:cpu_policy"] = "dedicated"
                        numa_properties["hw:numa_mempolicy"] = "strict"
                        for numa in numas:
                            #overwrite ram and vcpus
                            ram = numa['memory']*1024
                            #See for reference: https://specs.openstack.org/openstack/nova-specs/specs/mitaka/implemented/virt-driver-cpu-thread-pinning.html
                            if 'paired-threads' in numa:
                                vcpus = numa['paired-threads']*2
                                #cpu_thread_policy "require" implies that the compute node must have an STM architecture
                                numa_properties["hw:cpu_thread_policy"] = "require"
                                numa_properties["hw:cpu_policy"] = "dedicated"
                            elif 'cores' in numa:
                                vcpus = numa['cores']
                                # cpu_thread_policy "prefer" implies that the host must not have an SMT architecture, or a non-SMT architecture will be emulated
                                numa_properties["hw:cpu_thread_policy"] = "isolate"
                                numa_properties["hw:cpu_policy"] = "dedicated"
                            elif 'threads' in numa:
                                vcpus = numa['threads']
                                # cpu_thread_policy "prefer" implies that the host may or may not have an SMT architecture
                                numa_properties["hw:cpu_thread_policy"] = "prefer"
                                numa_properties["hw:cpu_policy"] = "dedicated"
                            # for interface in numa.get("interfaces",() ):
                            #     if interface["dedicated"]=="yes":
                            #         raise vimconn.vimconnException("Passthrough interfaces are not supported for the openstack connector", http_code=vimconn.HTTP_Service_Unavailable)
                            #     #TODO, add the key 'pci_passthrough:alias"="<label at config>:<number ifaces>"' when a way to connect it is available
                                
                #create flavor                 
                new_flavor=self.nova.flavors.create(name, 
                                ram, 
                                vcpus, 
                                flavor_data.get('disk',1),
                                is_public=flavor_data.get('is_public', True)
                            ) 
                #add metadata
                if numa_properties:
                    new_flavor.set_keys(numa_properties)
                return new_flavor.id
            except nvExceptions.Conflict as e:
                if change_name_if_used and retry < max_retries:
                    continue
                self._format_exception(e)
            #except nvExceptions.BadRequest as e:
            except (ksExceptions.ClientException, nvExceptions.ClientException, ConnectionError) as e:
                self._format_exception(e)

    def delete_flavor(self,flavor_id):
        '''Deletes a tenant flavor from openstack VIM. Returns the old flavor_id
        '''
        try:
            self._reload_connection()
            self.nova.flavors.delete(flavor_id)
            return flavor_id
        #except nvExceptions.BadRequest as e:
        except (nvExceptions.NotFound, ksExceptions.ClientException, nvExceptions.ClientException, ConnectionError) as e:
            self._format_exception(e)

    def new_image(self,image_dict):
        '''
        Adds a tenant image to VIM. imge_dict is a dictionary with:
            name: name
            disk_format: qcow2, vhd, vmdk, raw (by default), ...
            location: path or URI
            public: "yes" or "no"
            metadata: metadata of the image
        Returns the image_id
        '''
        # ALF TODO: revise and change for the new method or session
        #using version 1 of glance client
        glancev1 = gl1Client.Client('1',self.glance_endpoint, token=self.keystone.auth_token, **self.k_creds)  #TODO check k_creds vs n_creds
        retry=0
        max_retries=3
        while retry<max_retries:
            retry+=1
            try:
                self._reload_connection()
                #determine format  http://docs.openstack.org/developer/glance/formats.html
                if "disk_format" in image_dict:
                    disk_format=image_dict["disk_format"]
                else: #autodiscover based on extension
                    if image_dict['location'][-6:]==".qcow2":
                        disk_format="qcow2"
                    elif image_dict['location'][-4:]==".vhd":
                        disk_format="vhd"
                    elif image_dict['location'][-5:]==".vmdk":
                        disk_format="vmdk"
                    elif image_dict['location'][-4:]==".vdi":
                        disk_format="vdi"
                    elif image_dict['location'][-4:]==".iso":
                        disk_format="iso"
                    elif image_dict['location'][-4:]==".aki":
                        disk_format="aki"
                    elif image_dict['location'][-4:]==".ari":
                        disk_format="ari"
                    elif image_dict['location'][-4:]==".ami":
                        disk_format="ami"
                    else:
                        disk_format="raw"
                self.logger.debug("new_image: '%s' loading from '%s'", image_dict['name'], image_dict['location'])
                if image_dict['location'][0:4]=="http":
                    new_image = glancev1.images.create(name=image_dict['name'], is_public=image_dict.get('public',"yes")=="yes",
                            container_format="bare", location=image_dict['location'], disk_format=disk_format)
                else: #local path
                    with open(image_dict['location']) as fimage:
                        new_image = glancev1.images.create(name=image_dict['name'], is_public=image_dict.get('public',"yes")=="yes",
                            container_format="bare", data=fimage, disk_format=disk_format)
                #insert metadata. We cannot use 'new_image.properties.setdefault' 
                #because nova and glance are "INDEPENDENT" and we are using nova for reading metadata
                new_image_nova=self.nova.images.find(id=new_image.id)
                new_image_nova.metadata.setdefault('location',image_dict['location'])
                metadata_to_load = image_dict.get('metadata')
                if metadata_to_load:
                    for k,v in yaml.load(metadata_to_load).iteritems():
                        new_image_nova.metadata.setdefault(k,v)
                return new_image.id
            except (nvExceptions.Conflict, ksExceptions.ClientException, nvExceptions.ClientException) as e:
                self._format_exception(e)
            except (HTTPException, gl1Exceptions.HTTPException, gl1Exceptions.CommunicationError, ConnectionError) as e:
                if retry==max_retries:
                    continue
                self._format_exception(e)
            except IOError as e:  #can not open the file
                raise vimconn.vimconnConnectionException(type(e).__name__ + ": " + str(e)+ " for " + image_dict['location'],
                                                         http_code=vimconn.HTTP_Bad_Request)
     
    def delete_image(self, image_id):
        '''Deletes a tenant image from openstack VIM. Returns the old id
        '''
        try:
            self._reload_connection()
            self.nova.images.delete(image_id)
            return image_id
        except (nvExceptions.NotFound, ksExceptions.ClientException, nvExceptions.ClientException, gl1Exceptions.CommunicationError, ConnectionError) as e: #TODO remove
            self._format_exception(e)

    def get_image_id_from_path(self, path):
        '''Get the image id from image path in the VIM database. Returns the image_id''' 
        try:
            self._reload_connection()
            images = self.nova.images.list()
            for image in images:
                if image.metadata.get("location")==path:
                    return image.id
            raise vimconn.vimconnNotFoundException("image with location '{}' not found".format( path))
        except (ksExceptions.ClientException, nvExceptions.ClientException, gl1Exceptions.CommunicationError, ConnectionError) as e:
            self._format_exception(e)
        
    def get_image_list(self, filter_dict={}):
        '''Obtain tenant images from VIM
        Filter_dict can be:
            id: image id
            name: image name
            checksum: image checksum
        Returns the image list of dictionaries:
            [{<the fields at Filter_dict plus some VIM specific>}, ...]
            List can be empty
        '''
        self.logger.debug("Getting image list from VIM filter: '%s'", str(filter_dict))
        try:
            self._reload_connection()
            filter_dict_os=filter_dict.copy()
            #First we filter by the available filter fields: name, id. The others are removed.
            filter_dict_os.pop('checksum',None)
            image_list=self.nova.images.findall(**filter_dict_os)
            if len(image_list)==0:
                return []
            #Then we filter by the rest of filter fields: checksum
            filtered_list = []
            for image in image_list:
                image_class=self.glance.images.get(image.id)
                if 'checksum' not in filter_dict or image_class['checksum']==filter_dict.get('checksum'):
                    filtered_list.append(image_class.copy())
            return filtered_list
        except (ksExceptions.ClientException, nvExceptions.ClientException, gl1Exceptions.CommunicationError, ConnectionError) as e:
            self._format_exception(e)

    def __wait_for_vm(self, vm_id, status):
        """wait until vm is in the desired status and return True.
        If the VM gets in ERROR status, return false.
        If the timeout is reached generate an exception"""
        elapsed_time = 0
        while elapsed_time < server_timeout:
            vm_status = self.nova.servers.get(vm_id).status
            if vm_status == status:
                return True
            if vm_status == 'ERROR':
                return False
            time.sleep(1)
            elapsed_time += 1

        # if we exceeded the timeout rollback
        if elapsed_time >= server_timeout:
            raise vimconn.vimconnException('Timeout waiting for instance ' + vm_id + ' to get ' + status,
                                           http_code=vimconn.HTTP_Request_Timeout)

    def new_vminstance(self,name,description,start,image_id,flavor_id,net_list,cloud_config=None,disk_list=None):
        '''Adds a VM instance to VIM
        Params:
            start: indicates if VM must start or boot in pause mode. Ignored
            image_id,flavor_id: iamge and flavor uuid
            net_list: list of interfaces, each one is a dictionary with:
                name:
                net_id: network uuid to connect
                vpci: virtual vcpi to assign, ignored because openstack lack #TODO
                model: interface model, ignored #TODO
                mac_address: used for  SR-IOV ifaces #TODO for other types
                use: 'data', 'bridge',  'mgmt'
                type: 'virtual', 'PF', 'VF', 'VFnotShared'
                vim_id: filled/added by this function
                floating_ip: True/False (or it can be None)
                #TODO ip, security groups
        Returns the instance identifier
        '''
        self.logger.debug("new_vminstance input: image='%s' flavor='%s' nics='%s'",image_id, flavor_id,str(net_list))
        try:
            server = None
            metadata={}
            net_list_vim=[]
            external_network=[]     # list of external networks to be connected to instance, later on used to create floating_ip
            no_secured_ports = []   # List of port-is with port-security disabled
            self._reload_connection()
            metadata_vpci={}   # For a specific neutron plugin
            block_device_mapping = None
            for net in net_list:
                if not net.get("net_id"): #skip non connected iface
                    continue

                port_dict={
                    "network_id": net["net_id"],
                    "name": net.get("name"),
                    "admin_state_up": True
                }
                if net["type"]=="virtual":
                    if "vpci" in net:
                        metadata_vpci[ net["net_id"] ] = [[ net["vpci"], "" ]]
                elif net["type"]=="VF": # for VF
                    if "vpci" in net:
                        if "VF" not in metadata_vpci:
                            metadata_vpci["VF"]=[]
                        metadata_vpci["VF"].append([ net["vpci"], "" ])
                    port_dict["binding:vnic_type"]="direct"
                else:  # For PT
                    if "vpci" in net:
                        if "PF" not in metadata_vpci:
                            metadata_vpci["PF"]=[]
                        metadata_vpci["PF"].append([ net["vpci"], "" ])
                    port_dict["binding:vnic_type"]="direct-physical"
                if not port_dict["name"]:
                    port_dict["name"]=name
                if net.get("mac_address"):
                    port_dict["mac_address"]=net["mac_address"]
                new_port = self.neutron.create_port({"port": port_dict })
                net["mac_adress"] = new_port["port"]["mac_address"]
                net["vim_id"] = new_port["port"]["id"]
                # if try to use a network without subnetwork, it will return a emtpy list
                fixed_ips = new_port["port"].get("fixed_ips")
                if fixed_ips:
                    net["ip"] = fixed_ips[0].get("ip_address")
                else:
                    net["ip"] = None
                net_list_vim.append({"port-id": new_port["port"]["id"]})

                if net.get('floating_ip', False):
                    net['exit_on_floating_ip_error'] = True
                    external_network.append(net)
                elif net['use'] == 'mgmt' and self.config.get('use_floating_ip'):
                    net['exit_on_floating_ip_error'] = False
                    external_network.append(net)

                # If port security is disabled when the port has not yet been attached to the VM, then all vm traffic is dropped.
                # As a workaround we wait until the VM is active and then disable the port-security
                if net.get("port_security") == False:
                    no_secured_ports.append(new_port["port"]["id"])

            if metadata_vpci:
                metadata = {"pci_assignement": json.dumps(metadata_vpci)}
                if len(metadata["pci_assignement"]) >255:
                    #limit the metadata size
                    #metadata["pci_assignement"] = metadata["pci_assignement"][0:255]
                    self.logger.warn("Metadata deleted since it exceeds the expected length (255) ")
                    metadata = {}
            
            self.logger.debug("name '%s' image_id '%s'flavor_id '%s' net_list_vim '%s' description '%s' metadata %s",
                              name, image_id, flavor_id, str(net_list_vim), description, str(metadata))
            
            security_groups   = self.config.get('security_groups')
            if type(security_groups) is str:
                security_groups = ( security_groups, )
            #cloud config
            userdata=None
            config_drive = None
            if isinstance(cloud_config, dict):
                if cloud_config.get("user-data"):
                    userdata=cloud_config["user-data"]
                if cloud_config.get("boot-data-drive") != None:
                    config_drive = cloud_config["boot-data-drive"]
                if cloud_config.get("config-files") or cloud_config.get("users") or cloud_config.get("key-pairs"):
                    if userdata:
                        raise vimconn.vimconnConflictException("Cloud-config cannot contain both 'userdata' and 'config-files'/'users'/'key-pairs'")
                    userdata_dict={}
                    #default user
                    if cloud_config.get("key-pairs"):
                        userdata_dict["ssh-authorized-keys"] = cloud_config["key-pairs"]
                        userdata_dict["users"] = [{"default": None, "ssh-authorized-keys": cloud_config["key-pairs"] }]
                    if cloud_config.get("users"):
                        if "users" not in userdata_dict:
                            userdata_dict["users"] = [ "default" ]
                        for user in cloud_config["users"]:
                            user_info = {
                                "name" : user["name"],
                                "sudo": "ALL = (ALL)NOPASSWD:ALL"
                            }
                            if "user-info" in user:
                                user_info["gecos"] = user["user-info"]
                            if user.get("key-pairs"):
                                user_info["ssh-authorized-keys"] = user["key-pairs"]
                            userdata_dict["users"].append(user_info)

                    if cloud_config.get("config-files"):
                        userdata_dict["write_files"] = []
                        for file in cloud_config["config-files"]:
                            file_info = {
                                "path" : file["dest"],
                                "content": file["content"]
                            }
                            if file.get("encoding"):
                                file_info["encoding"] = file["encoding"]
                            if file.get("permissions"):
                                file_info["permissions"] = file["permissions"]
                            if file.get("owner"):
                                file_info["owner"] = file["owner"]
                            userdata_dict["write_files"].append(file_info)
                    userdata = "#cloud-config\n"
                    userdata += yaml.safe_dump(userdata_dict, indent=4, default_flow_style=False)
                self.logger.debug("userdata: %s", userdata)
            elif isinstance(cloud_config, str):
                userdata = cloud_config

            #Create additional volumes in case these are present in disk_list
            base_disk_index = ord('b')
            if disk_list != None:
                block_device_mapping = {}
                for disk in disk_list:
                    if 'image_id' in disk:
                        volume = self.cinder.volumes.create(size = disk['size'],name = name + '_vd' +
                                    chr(base_disk_index), imageRef = disk['image_id'])
                    else:
                        volume = self.cinder.volumes.create(size=disk['size'], name=name + '_vd' +
                                    chr(base_disk_index))
                    block_device_mapping['_vd' +  chr(base_disk_index)] = volume.id
                    base_disk_index += 1

                #wait until volumes are with status available
                keep_waiting = True
                elapsed_time = 0
                while keep_waiting and elapsed_time < volume_timeout:
                    keep_waiting = False
                    for volume_id in block_device_mapping.itervalues():
                        if self.cinder.volumes.get(volume_id).status != 'available':
                            keep_waiting = True
                    if keep_waiting:
                        time.sleep(1)
                        elapsed_time += 1

                #if we exceeded the timeout rollback
                if elapsed_time >= volume_timeout:
                    #delete the volumes we just created
                    for volume_id in block_device_mapping.itervalues():
                        self.cinder.volumes.delete(volume_id)

                    #delete ports we just created
                    for net_item  in net_list_vim:
                        if 'port-id' in net_item:
                            self.neutron.delete_port(net_item['port-id'])

                    raise vimconn.vimconnException('Timeout creating volumes for instance ' + name,
                                                   http_code=vimconn.HTTP_Request_Timeout)

            self.logger.debug("nova.servers.create({}, {}, {}, nics={}, meta={}, security_groups={}," \
                                              "availability_zone={}, key_name={}, userdata={}, config_drive={}, " \
                                              "block_device_mapping={})".format(name, image_id, flavor_id, net_list_vim,
                                                metadata, security_groups, self.config.get('availability_zone'),
                                                self.config.get('keypair'), userdata, config_drive, block_device_mapping))
            server = self.nova.servers.create(name, image_id, flavor_id, nics=net_list_vim, meta=metadata,
                                              security_groups=security_groups,
                                              availability_zone=self.config.get('availability_zone'),
                                              key_name=self.config.get('keypair'),
                                              userdata=userdata,
                                              config_drive=config_drive,
                                              block_device_mapping=block_device_mapping
                                              )  # , description=description)

            # Previously mentioned workaround to wait until the VM is active and then disable the port-security
            if no_secured_ports:
                self.__wait_for_vm(server.id, 'ACTIVE')

            for port_id in no_secured_ports:
                try:
                    self.neutron.update_port(port_id, {"port": {"port_security_enabled": False, "security_groups": None} })

                except Exception as e:
                    self.logger.error("It was not possible to disable port security for port {}".format(port_id))
                    self.delete_vminstance(server.id)
                    raise

            #print "DONE :-)", server
            pool_id = None
            floating_ips = self.neutron.list_floatingips().get("floatingips", ())

            if external_network:
                self.__wait_for_vm(server.id, 'ACTIVE')

            for floating_network in external_network:
                try:
                    assigned = False
                    while(assigned == False):
                        if floating_ips:
                            ip = floating_ips.pop(0)
                            if not ip.get("port_id", False) and ip.get('tenant_id') == server.tenant_id:
                                free_floating_ip = ip.get("floating_ip_address")
                                try:
                                    fix_ip = floating_network.get('ip')
                                    server.add_floating_ip(free_floating_ip, fix_ip)
                                    assigned = True
                                except Exception as e:
                                    raise vimconn.vimconnException(type(e).__name__ + ": Cannot create floating_ip "+  str(e), http_code=vimconn.HTTP_Conflict)
                        else:
                            #Find the external network
                            external_nets = list()
                            for net in self.neutron.list_networks()['networks']:
                                if net['router:external']:
                                        external_nets.append(net)

                            if len(external_nets) == 0:
                                raise vimconn.vimconnException("Cannot create floating_ip automatically since no external "
                                                               "network is present",
                                                                http_code=vimconn.HTTP_Conflict)
                            if len(external_nets) > 1:
                                raise vimconn.vimconnException("Cannot create floating_ip automatically since multiple "
                                                               "external networks are present",
                                                               http_code=vimconn.HTTP_Conflict)

                            pool_id = external_nets[0].get('id')
                            param = {'floatingip': {'floating_network_id': pool_id, 'tenant_id': server.tenant_id}}
                            try:
                                #self.logger.debug("Creating floating IP")
                                new_floating_ip = self.neutron.create_floatingip(param)
                                free_floating_ip = new_floating_ip['floatingip']['floating_ip_address']
                                fix_ip = floating_network.get('ip')
                                server.add_floating_ip(free_floating_ip, fix_ip)
                                assigned=True
                            except Exception as e:
                                raise vimconn.vimconnException(type(e).__name__ + ": Cannot assign floating_ip "+  str(e), http_code=vimconn.HTTP_Conflict)
                except Exception as e:
                    if not floating_network['exit_on_floating_ip_error']:
                        self.logger.warn("Cannot create floating_ip. %s", str(e))
                        continue
                    raise

            return server.id
#        except nvExceptions.NotFound as e:
#            error_value=-vimconn.HTTP_Not_Found
#            error_text= "vm instance %s not found" % vm_id
#        except TypeError as e:
#            raise vimconn.vimconnException(type(e).__name__ + ": "+  str(e), http_code=vimconn.HTTP_Bad_Request)

        except Exception as e:
            # delete the volumes we just created
            if block_device_mapping:
                for volume_id in block_device_mapping.itervalues():
                    self.cinder.volumes.delete(volume_id)

            # Delete the VM
            if server != None:
                self.delete_vminstance(server.id)
            else:
                # delete ports we just created
                for net_item in net_list_vim:
                    if 'port-id' in net_item:
                        self.neutron.delete_port(net_item['port-id'])

            self._format_exception(e)

    def get_vminstance(self,vm_id):
        '''Returns the VM instance information from VIM'''
        #self.logger.debug("Getting VM from VIM")
        try:
            self._reload_connection()
            server = self.nova.servers.find(id=vm_id)
            #TODO parse input and translate to VIM format (openmano_schemas.new_vminstance_response_schema)
            return server.to_dict()
        except (ksExceptions.ClientException, nvExceptions.ClientException, nvExceptions.NotFound, ConnectionError) as e:
            self._format_exception(e)

    def get_vminstance_console(self,vm_id, console_type="vnc"):
        '''
        Get a console for the virtual machine
        Params:
            vm_id: uuid of the VM
            console_type, can be:
                "novnc" (by default), "xvpvnc" for VNC types, 
                "rdp-html5" for RDP types, "spice-html5" for SPICE types
        Returns dict with the console parameters:
                protocol: ssh, ftp, http, https, ...
                server:   usually ip address 
                port:     the http, ssh, ... port 
                suffix:   extra text, e.g. the http path and query string   
        '''
        self.logger.debug("Getting VM CONSOLE from VIM")
        try:
            self._reload_connection()
            server = self.nova.servers.find(id=vm_id)
            if console_type == None or console_type == "novnc":
                console_dict = server.get_vnc_console("novnc")
            elif console_type == "xvpvnc":
                console_dict = server.get_vnc_console(console_type)
            elif console_type == "rdp-html5":
                console_dict = server.get_rdp_console(console_type)
            elif console_type == "spice-html5":
                console_dict = server.get_spice_console(console_type)
            else:
                raise vimconn.vimconnException("console type '{}' not allowed".format(console_type), http_code=vimconn.HTTP_Bad_Request)
            
            console_dict1 = console_dict.get("console")
            if console_dict1:
                console_url = console_dict1.get("url")
                if console_url:
                    #parse console_url
                    protocol_index = console_url.find("//")
                    suffix_index = console_url[protocol_index+2:].find("/") + protocol_index+2
                    port_index = console_url[protocol_index+2:suffix_index].find(":") + protocol_index+2
                    if protocol_index < 0 or port_index<0 or suffix_index<0:
                        return -vimconn.HTTP_Internal_Server_Error, "Unexpected response from VIM"
                    console_dict={"protocol": console_url[0:protocol_index],
                                  "server":   console_url[protocol_index+2:port_index], 
                                  "port":     console_url[port_index:suffix_index], 
                                  "suffix":   console_url[suffix_index+1:] 
                                  }
                    protocol_index += 2
                    return console_dict
            raise vimconn.vimconnUnexpectedResponse("Unexpected response from VIM")
            
        except (nvExceptions.NotFound, ksExceptions.ClientException, nvExceptions.ClientException, nvExceptions.BadRequest, ConnectionError) as e:
            self._format_exception(e)

    def delete_vminstance(self, vm_id):
        '''Removes a VM instance from VIM. Returns the old identifier
        '''
        #print "osconnector: Getting VM from VIM"
        try:
            self._reload_connection()
            #delete VM ports attached to this networks before the virtual machine
            ports = self.neutron.list_ports(device_id=vm_id)
            for p in ports['ports']:
                try:
                    self.neutron.delete_port(p["id"])
                except Exception as e:
                    self.logger.error("Error deleting port: " + type(e).__name__ + ": "+  str(e))

            #commented because detaching the volumes makes the servers.delete not work properly ?!?
            #dettach volumes attached
            server = self.nova.servers.get(vm_id)
            volumes_attached_dict = server._info['os-extended-volumes:volumes_attached']
            #for volume in volumes_attached_dict:
            #    self.cinder.volumes.detach(volume['id'])

            self.nova.servers.delete(vm_id)

            #delete volumes.
            #Although having detached them should have them  in active status
            #we ensure in this loop
            keep_waiting = True
            elapsed_time = 0
            while keep_waiting and elapsed_time < volume_timeout:
                keep_waiting = False
                for volume in volumes_attached_dict:
                    if self.cinder.volumes.get(volume['id']).status != 'available':
                        keep_waiting = True
                    else:
                        self.cinder.volumes.delete(volume['id'])
                if keep_waiting:
                    time.sleep(1)
                    elapsed_time += 1

            return vm_id
        except (nvExceptions.NotFound, ksExceptions.ClientException, nvExceptions.ClientException, ConnectionError) as e:
            self._format_exception(e)
        #TODO insert exception vimconn.HTTP_Unauthorized
        #if reaching here is because an exception

    def refresh_vms_status(self, vm_list):
        '''Get the status of the virtual machines and their interfaces/ports
           Params: the list of VM identifiers
           Returns a dictionary with:
                vm_id:          #VIM id of this Virtual Machine
                    status:     #Mandatory. Text with one of:
                                #  DELETED (not found at vim)
                                #  VIM_ERROR (Cannot connect to VIM, VIM response error, ...) 
                                #  OTHER (Vim reported other status not understood)
                                #  ERROR (VIM indicates an ERROR status)
                                #  ACTIVE, PAUSED, SUSPENDED, INACTIVE (not running), 
                                #  CREATING (on building process), ERROR
                                #  ACTIVE:NoMgmtIP (Active but any of its interface has an IP address
                                #
                    error_msg:  #Text with VIM error message, if any. Or the VIM connection ERROR 
                    vim_info:   #Text with plain information obtained from vim (yaml.safe_dump)
                    interfaces:
                     -  vim_info:         #Text with plain information obtained from vim (yaml.safe_dump)
                        mac_address:      #Text format XX:XX:XX:XX:XX:XX
                        vim_net_id:       #network id where this interface is connected
                        vim_interface_id: #interface/port VIM id
                        ip_address:       #null, or text with IPv4, IPv6 address
                        compute_node:     #identification of compute node where PF,VF interface is allocated
                        pci:              #PCI address of the NIC that hosts the PF,VF
                        vlan:             #physical VLAN used for VF
        '''
        vm_dict={}
        self.logger.debug("refresh_vms status: Getting tenant VM instance information from VIM")
        for vm_id in vm_list:
            vm={}
            try:
                vm_vim = self.get_vminstance(vm_id)
                if vm_vim['status'] in vmStatus2manoFormat:
                    vm['status']    =  vmStatus2manoFormat[ vm_vim['status'] ]
                else:
                    vm['status']    = "OTHER"
                    vm['error_msg'] = "VIM status reported " + vm_vim['status']
                try:
                    vm['vim_info']  = yaml.safe_dump(vm_vim, default_flow_style=True, width=256)
                except yaml.representer.RepresenterError:
                    vm['vim_info'] = str(vm_vim)
                vm["interfaces"] = []
                if vm_vim.get('fault'):
                    vm['error_msg'] = str(vm_vim['fault'])
                #get interfaces
                try:
                    self._reload_connection()
                    port_dict=self.neutron.list_ports(device_id=vm_id)
                    for port in port_dict["ports"]:
                        interface={}
                        try:
                            interface['vim_info'] = yaml.safe_dump(port, default_flow_style=True, width=256)
                        except yaml.representer.RepresenterError:
                            interface['vim_info'] = str(port)
                        interface["mac_address"] = port.get("mac_address")
                        interface["vim_net_id"] = port["network_id"]
                        interface["vim_interface_id"] = port["id"]
                        # check if OS-EXT-SRV-ATTR:host is there, 
                        # in case of non-admin credentials, it will be missing
                        if vm_vim.get('OS-EXT-SRV-ATTR:host'):
                            interface["compute_node"] = vm_vim['OS-EXT-SRV-ATTR:host']
                        interface["pci"] = None

                        # check if binding:profile is there, 
                        # in case of non-admin credentials, it will be missing
                        if port.get('binding:profile'):
                            if port['binding:profile'].get('pci_slot'):
                                # TODO: At the moment sr-iov pci addresses are converted to PF pci addresses by setting the slot to 0x00
                                # TODO: This is just a workaround valid for niantinc. Find a better way to do so
                                #   CHANGE DDDD:BB:SS.F to DDDD:BB:00.(F%2)   assuming there are 2 ports per nic
                                pci = port['binding:profile']['pci_slot']
                                # interface["pci"] = pci[:-4] + "00." + str(int(pci[-1]) % 2)
                                interface["pci"] = pci
                        interface["vlan"] = None
                        #if network is of type vlan and port is of type direct (sr-iov) then set vlan id
                        network = self.neutron.show_network(port["network_id"])
                        if network['network'].get('provider:network_type') == 'vlan' and \
                            port.get("binding:vnic_type") == "direct":
                            interface["vlan"] = network['network'].get('provider:segmentation_id')
                        ips=[]
                        #look for floating ip address
                        floating_ip_dict = self.neutron.list_floatingips(port_id=port["id"])
                        if floating_ip_dict.get("floatingips"):
                            ips.append(floating_ip_dict["floatingips"][0].get("floating_ip_address") )

                        for subnet in port["fixed_ips"]:
                            ips.append(subnet["ip_address"])
                        interface["ip_address"] = ";".join(ips)
                        vm["interfaces"].append(interface)
                except Exception as e:
                    self.logger.error("Error getting vm interface information " + type(e).__name__ + ": "+  str(e))
            except vimconn.vimconnNotFoundException as e:
                self.logger.error("Exception getting vm status: %s", str(e))
                vm['status'] = "DELETED"
                vm['error_msg'] = str(e)
            except vimconn.vimconnException as e:
                self.logger.error("Exception getting vm status: %s", str(e))
                vm['status'] = "VIM_ERROR"
                vm['error_msg'] = str(e)
            vm_dict[vm_id] = vm
        return vm_dict
    
    def action_vminstance(self, vm_id, action_dict):
        '''Send and action over a VM instance from VIM
        Returns the vm_id if the action was successfully sent to the VIM'''
        self.logger.debug("Action over VM '%s': %s", vm_id, str(action_dict))
        try:
            self._reload_connection()
            server = self.nova.servers.find(id=vm_id)
            if "start" in action_dict:
                if action_dict["start"]=="rebuild":  
                    server.rebuild()
                else:
                    if server.status=="PAUSED":
                        server.unpause()
                    elif server.status=="SUSPENDED":
                        server.resume()
                    elif server.status=="SHUTOFF":
                        server.start()
            elif "pause" in action_dict:
                server.pause()
            elif "resume" in action_dict:
                server.resume()
            elif "shutoff" in action_dict or "shutdown" in action_dict:
                server.stop()
            elif "forceOff" in action_dict:
                server.stop() #TODO
            elif "terminate" in action_dict:
                server.delete()
            elif "createImage" in action_dict:
                server.create_image()
                #"path":path_schema,
                #"description":description_schema,
                #"name":name_schema,
                #"metadata":metadata_schema,
                #"imageRef": id_schema,
                #"disk": {"oneOf":[{"type": "null"}, {"type":"string"}] },
            elif "rebuild" in action_dict:
                server.rebuild(server.image['id'])
            elif "reboot" in action_dict:
                server.reboot() #reboot_type='SOFT'
            elif "console" in action_dict:
                console_type = action_dict["console"]
                if console_type == None or console_type == "novnc":
                    console_dict = server.get_vnc_console("novnc")
                elif console_type == "xvpvnc":
                    console_dict = server.get_vnc_console(console_type)
                elif console_type == "rdp-html5":
                    console_dict = server.get_rdp_console(console_type)
                elif console_type == "spice-html5":
                    console_dict = server.get_spice_console(console_type)
                else:
                    raise vimconn.vimconnException("console type '{}' not allowed".format(console_type), 
                                                   http_code=vimconn.HTTP_Bad_Request)
                try:
                    console_url = console_dict["console"]["url"]
                    #parse console_url
                    protocol_index = console_url.find("//")
                    suffix_index = console_url[protocol_index+2:].find("/") + protocol_index+2
                    port_index = console_url[protocol_index+2:suffix_index].find(":") + protocol_index+2
                    if protocol_index < 0 or port_index<0 or suffix_index<0:
                        raise vimconn.vimconnException("Unexpected response from VIM " + str(console_dict))
                    console_dict2={"protocol": console_url[0:protocol_index],
                                  "server":   console_url[protocol_index+2 : port_index], 
                                  "port":     int(console_url[port_index+1 : suffix_index]), 
                                  "suffix":   console_url[suffix_index+1:] 
                                  }
                    return console_dict2               
                except Exception as e:
                    raise vimconn.vimconnException("Unexpected response from VIM " + str(console_dict))
            
            return vm_id
        except (ksExceptions.ClientException, nvExceptions.ClientException, nvExceptions.NotFound, ConnectionError) as e:
            self._format_exception(e)
        #TODO insert exception vimconn.HTTP_Unauthorized

#NOT USED FUNCTIONS
    
    def new_external_port(self, port_data):
        #TODO openstack if needed
        '''Adds a external port to VIM'''
        '''Returns the port identifier'''
        return -vimconn.HTTP_Internal_Server_Error, "osconnector.new_external_port() not implemented" 
        
    def connect_port_network(self, port_id, network_id, admin=False):
        #TODO openstack if needed
        '''Connects a external port to a network'''
        '''Returns status code of the VIM response'''
        return -vimconn.HTTP_Internal_Server_Error, "osconnector.connect_port_network() not implemented" 
    
    def new_user(self, user_name, user_passwd, tenant_id=None):
        '''Adds a new user to openstack VIM'''
        '''Returns the user identifier'''
        self.logger.debug("osconnector: Adding a new user to VIM")
        try:
            self._reload_connection()
            user=self.keystone.users.create(user_name, user_passwd, tenant_id=tenant_id)
            #self.keystone.tenants.add_user(self.k_creds["username"], #role)
            return user.id
        except ksExceptions.ConnectionError as e:
            error_value=-vimconn.HTTP_Bad_Request
            error_text= type(e).__name__ + ": "+  (str(e) if len(e.args)==0 else str(e.args[0]))
        except ksExceptions.ClientException as e: #TODO remove
            error_value=-vimconn.HTTP_Bad_Request
            error_text= type(e).__name__ + ": "+  (str(e) if len(e.args)==0 else str(e.args[0]))
        #TODO insert exception vimconn.HTTP_Unauthorized
        #if reaching here is because an exception
        if self.debug:
            self.logger.debug("new_user " + error_text)
        return error_value, error_text        

    def delete_user(self, user_id):
        '''Delete a user from openstack VIM'''
        '''Returns the user identifier'''
        if self.debug:
            print "osconnector: Deleting  a  user from VIM"
        try:
            self._reload_connection()
            self.keystone.users.delete(user_id)
            return 1, user_id
        except ksExceptions.ConnectionError as e:
            error_value=-vimconn.HTTP_Bad_Request
            error_text= type(e).__name__ + ": "+  (str(e) if len(e.args)==0 else str(e.args[0]))
        except ksExceptions.NotFound as e:
            error_value=-vimconn.HTTP_Not_Found
            error_text= type(e).__name__ + ": "+  (str(e) if len(e.args)==0 else str(e.args[0]))
        except ksExceptions.ClientException as e: #TODO remove
            error_value=-vimconn.HTTP_Bad_Request
            error_text= type(e).__name__ + ": "+  (str(e) if len(e.args)==0 else str(e.args[0]))
        #TODO insert exception vimconn.HTTP_Unauthorized
        #if reaching here is because an exception
        if self.debug:
            print "delete_tenant " + error_text
        return error_value, error_text
 
    def get_hosts_info(self):
        '''Get the information of deployed hosts
        Returns the hosts content'''
        if self.debug:
            print "osconnector: Getting Host info from VIM"
        try:
            h_list=[]
            self._reload_connection()
            hypervisors = self.nova.hypervisors.list()
            for hype in hypervisors:
                h_list.append( hype.to_dict() )
            return 1, {"hosts":h_list}
        except nvExceptions.NotFound as e:
            error_value=-vimconn.HTTP_Not_Found
            error_text= (str(e) if len(e.args)==0 else str(e.args[0]))
        except (ksExceptions.ClientException, nvExceptions.ClientException) as e:
            error_value=-vimconn.HTTP_Bad_Request
            error_text= type(e).__name__ + ": "+  (str(e) if len(e.args)==0 else str(e.args[0]))
        #TODO insert exception vimconn.HTTP_Unauthorized
        #if reaching here is because an exception
        if self.debug:
            print "get_hosts_info " + error_text
        return error_value, error_text        

    def get_hosts(self, vim_tenant):
        '''Get the hosts and deployed instances
        Returns the hosts content'''
        r, hype_dict = self.get_hosts_info()
        if r<0:
            return r, hype_dict
        hypervisors = hype_dict["hosts"]
        try:
            servers = self.nova.servers.list()
            for hype in hypervisors:
                for server in servers:
                    if server.to_dict()['OS-EXT-SRV-ATTR:hypervisor_hostname']==hype['hypervisor_hostname']:
                        if 'vm' in hype:
                            hype['vm'].append(server.id)
                        else:
                            hype['vm'] = [server.id]
            return 1, hype_dict
        except nvExceptions.NotFound as e:
            error_value=-vimconn.HTTP_Not_Found
            error_text= (str(e) if len(e.args)==0 else str(e.args[0]))
        except (ksExceptions.ClientException, nvExceptions.ClientException) as e:
            error_value=-vimconn.HTTP_Bad_Request
            error_text= type(e).__name__ + ": "+  (str(e) if len(e.args)==0 else str(e.args[0]))
        #TODO insert exception vimconn.HTTP_Unauthorized
        #if reaching here is because an exception
        if self.debug:
            print "get_hosts " + error_text
        return error_value, error_text        
  
<|MERGE_RESOLUTION|>--- conflicted
+++ resolved
@@ -183,14 +183,10 @@
             raise vimconn.vimconnNotFoundException(type(exception).__name__ + ": " + str(exception))
         elif isinstance(exception, nvExceptions.Conflict):
             raise vimconn.vimconnConflictException(type(exception).__name__ + ": " + str(exception))
-<<<<<<< HEAD
-        else:  # ()
-=======
         elif isinstance(exception, vimconn.vimconnException):
             raise
         else:  # ()
             self.logger.error("General Exception " + str(exception), exc_info=True)
->>>>>>> 114050eb
             raise vimconn.vimconnConnectionException(type(exception).__name__ + ": " + str(exception))
 
     def get_tenant_list(self, filter_dict={}):
